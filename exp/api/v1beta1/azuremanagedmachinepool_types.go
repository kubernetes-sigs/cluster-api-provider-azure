--- conflicted
+++ resolved
@@ -100,8 +100,6 @@
 	// +optional
 	EnableFIPS *bool `json:"enableFIPS,omitempty"`
 
-<<<<<<< HEAD
-=======
 	// EnableEncryptionAtHost indicates whether host encryption is enabled on the node pool.
 	// Immutable.
 	// See also [AKS doc].
@@ -110,7 +108,6 @@
 	// +optional
 	EnableEncryptionAtHost *bool `json:"enableEncryptionAtHost,omitempty"`
 
->>>>>>> fef70df9
 	// VnetSubnetID - VNet SubnetID specifies the VNet's subnet identifier for nodes and maybe pods
 	// +optional
 	VnetSubnetID *string `json:"vnetSubnetID,omitempty"`
