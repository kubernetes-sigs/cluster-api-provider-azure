--- conflicted
+++ resolved
@@ -298,8 +298,6 @@
 		}
 	}
 
-<<<<<<< HEAD
-=======
 	if old.Spec.EnableEncryptionAtHost == nil && m.Spec.EnableEncryptionAtHost != nil {
 		allErrs = append(allErrs,
 			field.Invalid(
@@ -324,7 +322,6 @@
 		}
 	}
 
->>>>>>> fef70df9
 	if kubeletConfigErr := m.validateKubeletConfig(); kubeletConfigErr != nil {
 		allErrs = append(allErrs, kubeletConfigErr)
 	}
