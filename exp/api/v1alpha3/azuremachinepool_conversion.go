--- conflicted
+++ resolved
@@ -72,13 +72,14 @@
 		dst.Spec.Template.Image.SharedGallery.SKU = restored.Spec.Template.Image.SharedGallery.SKU
 	}
 
-<<<<<<< HEAD
+
 	if restored.Spec.Template.NetworkInterfaces != nil {
 		dst.Spec.Template.NetworkInterfaces = restored.Spec.Template.NetworkInterfaces
-=======
+  }
+  
 	if dst.Spec.Template.Image != nil && restored.Spec.Template.Image.ComputeGallery != nil {
 		dst.Spec.Template.Image.ComputeGallery = restored.Spec.Template.Image.ComputeGallery
->>>>>>> 70a94ecf
+
 	}
 
 	if len(dst.Annotations) == 0 {
