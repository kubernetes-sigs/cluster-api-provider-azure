--- conflicted
+++ resolved
@@ -26,28 +26,22 @@
 // ConvertTo converts this AzureMachinePool to the Hub version (v1beta1).
 func (src *AzureMachinePool) ConvertTo(dstRaw conversion.Hub) error {
 	dst := dstRaw.(*expv1beta1.AzureMachinePool)
-<<<<<<< HEAD
-	if err := autoConvert_v1alpha4_AzureMachinePool_To_v1beta1_AzureMachinePool(src, dst, nil); err != nil {
-		return err
-	}
 
-=======
 	if err := Convert_v1alpha4_AzureMachinePool_To_v1beta1_AzureMachinePool(src, dst, nil); err != nil {
 		return err
 	}
 
 	// Manually restore data.
->>>>>>> 70a94ecf
 	restored := &expv1beta1.AzureMachinePool{}
 	if ok, err := utilconversion.UnmarshalData(src, restored); err != nil || !ok {
 		return err
 	}
 
-<<<<<<< HEAD
+
 	if restored.Spec.Template.NetworkInterfaces != nil {
 		dst.Spec.Template.NetworkInterfaces = restored.Spec.Template.NetworkInterfaces
 	}
-=======
+
 	if restored.Spec.Template.Image != nil && restored.Spec.Template.Image.ComputeGallery != nil {
 		dst.Spec.Template.Image.ComputeGallery = restored.Spec.Template.Image.ComputeGallery
 	}
@@ -56,7 +50,6 @@
 		dst.Status.Image.ComputeGallery = restored.Status.Image.ComputeGallery
 	}
 
->>>>>>> 70a94ecf
 	return nil
 }
 
@@ -66,16 +59,13 @@
 	if err := Convert_v1beta1_AzureMachinePool_To_v1alpha4_AzureMachinePool(src, dst, nil); err != nil {
 		return err
 	}
-<<<<<<< HEAD
+
 	if err := utilconversion.MarshalData(src, dst); err != nil {
 		return err
 	}
-	return nil
-=======
 
 	// Preserve Hub data on down-conversion.
 	return utilconversion.MarshalData(src, dst)
->>>>>>> 70a94ecf
 }
 
 // ConvertTo converts this AzureMachinePool to the Hub version (v1beta1).
