--- conflicted
+++ resolved
@@ -938,7 +938,6 @@
 	}
 }
 
-<<<<<<< HEAD
 func TestAzureMachine_ValidateDiagnostics(t *testing.T) {
 	g := NewWithT(t)
 	testCases := []struct {
@@ -981,7 +980,6 @@
 			g.Expect(actualErrors).To(Equal(tc.expectedErrors))
 			if tc.diagnostics == nil || tc.diagnostics.Boot == nil {
 				t.Error("diagnostics/ diagnostics.Boot should not be nil")
-=======
 func TestAzureMachine_ValidateConfidentialCompute(t *testing.T) {
 	g := NewWithT(t)
 
@@ -1160,7 +1158,6 @@
 				g.Expect(err).NotTo(BeEmpty())
 			} else {
 				g.Expect(err).To(BeEmpty())
->>>>>>> 1ab9b744
 			}
 		})
 	}
