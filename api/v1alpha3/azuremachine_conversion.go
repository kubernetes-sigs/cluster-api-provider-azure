/*
Copyright 2021 The Kubernetes Authors.

Licensed under the Apache License, Version 2.0 (the "License");
you may not use this file except in compliance with the License.
You may obtain a copy of the License at

    http://www.apache.org/licenses/LICENSE-2.0

Unless required by applicable law or agreed to in writing, software
distributed under the License is distributed on an "AS IS" BASIS,
WITHOUT WARRANTIES OR CONDITIONS OF ANY KIND, either express or implied.
See the License for the specific language governing permissions and
limitations under the License.
*/

package v1alpha3

import (
	apiconversion "k8s.io/apimachinery/pkg/conversion"
	"sigs.k8s.io/cluster-api-provider-azure/api/v1beta1"
	utilconversion "sigs.k8s.io/cluster-api/util/conversion"
	"sigs.k8s.io/controller-runtime/pkg/conversion"
)

// ConvertTo converts this AzureMachine to the Hub version (v1beta1).
func (src *AzureMachine) ConvertTo(dstRaw conversion.Hub) error {
	dst := dstRaw.(*v1beta1.AzureMachine)
	if err := Convert_v1alpha3_AzureMachine_To_v1beta1_AzureMachine(src, dst, nil); err != nil {
		return err
	}

	// Manually restore data from annotations
	restored := &v1beta1.AzureMachine{}
	if ok, err := utilconversion.UnmarshalData(src, restored); err != nil || !ok {
		return err
	}

	// Handle special case for conversion of ManagedDisk to pointer.
	if restored.Spec.OSDisk.ManagedDisk == nil && dst.Spec.OSDisk.ManagedDisk != nil {
		if *dst.Spec.OSDisk.ManagedDisk == (v1beta1.ManagedDiskParameters{}) {
			// restore nil value if nothing has changed since conversion
			dst.Spec.OSDisk.ManagedDisk = nil
		}
	}

	if restored.Spec.Image != nil && restored.Spec.Image.SharedGallery != nil {
		dst.Spec.Image.SharedGallery.Offer = restored.Spec.Image.SharedGallery.Offer
		dst.Spec.Image.SharedGallery.Publisher = restored.Spec.Image.SharedGallery.Publisher
		dst.Spec.Image.SharedGallery.SKU = restored.Spec.Image.SharedGallery.SKU
	}

<<<<<<< HEAD
	if restored.Spec.NetworkInterfaces != nil {
		dst.Spec.NetworkInterfaces = restored.Spec.NetworkInterfaces
=======
	if dst.Spec.Image != nil && restored.Spec.Image.ComputeGallery != nil {
		dst.Spec.Image.ComputeGallery = restored.Spec.Image.ComputeGallery
>>>>>>> 70a94ecf
	}

	dst.Spec.SubnetName = restored.Spec.SubnetName

	dst.Status.LongRunningOperationStates = restored.Status.LongRunningOperationStates

	return nil
}

// ConvertFrom converts from the Hub version (v1beta1) to this version.
func (dst *AzureMachine) ConvertFrom(srcRaw conversion.Hub) error {
	src := srcRaw.(*v1beta1.AzureMachine)
	if err := Convert_v1beta1_AzureMachine_To_v1alpha3_AzureMachine(src, dst, nil); err != nil {
		return err
	}

	// Preserve Hub data on down-conversion.
	return utilconversion.MarshalData(src, dst)
}

// ConvertTo converts this AzureMachineList to the Hub version (v1beta1).
func (src *AzureMachineList) ConvertTo(dstRaw conversion.Hub) error {
	dst := dstRaw.(*v1beta1.AzureMachineList)
	return Convert_v1alpha3_AzureMachineList_To_v1beta1_AzureMachineList(src, dst, nil)
}

// ConvertFrom converts from the Hub version (v1beta1) to this version.
func (dst *AzureMachineList) ConvertFrom(srcRaw conversion.Hub) error {
	src := srcRaw.(*v1beta1.AzureMachineList)
	return Convert_v1beta1_AzureMachineList_To_v1alpha3_AzureMachineList(src, dst, nil)
}

func Convert_v1alpha3_AzureMachineSpec_To_v1beta1_AzureMachineSpec(in *AzureMachineSpec, out *v1beta1.AzureMachineSpec, s apiconversion.Scope) error {
	return autoConvert_v1alpha3_AzureMachineSpec_To_v1beta1_AzureMachineSpec(in, out, s)
}

// Convert_v1beta1_AzureMachineSpec_To_v1alpha3_AzureMachineSpec converts from the Hub version (v1beta1) of the AzureMachineSpec to this version.
func Convert_v1beta1_AzureMachineSpec_To_v1alpha3_AzureMachineSpec(in *v1beta1.AzureMachineSpec, out *AzureMachineSpec, s apiconversion.Scope) error {
	return autoConvert_v1beta1_AzureMachineSpec_To_v1alpha3_AzureMachineSpec(in, out, s)
}

// Convert_v1alpha3_AzureMachineStatus_To_v1beta1_AzureMachineStatus converts this AzureMachineStatus to the Hub version (v1beta1).
func Convert_v1alpha3_AzureMachineStatus_To_v1beta1_AzureMachineStatus(in *AzureMachineStatus, out *v1beta1.AzureMachineStatus, s apiconversion.Scope) error {
	return autoConvert_v1alpha3_AzureMachineStatus_To_v1beta1_AzureMachineStatus(in, out, s)
}

// Convert_v1beta1_AzureMachineStatus_To_v1alpha3_AzureMachineStatus converts from the Hub version (v1beta1) of the AzureMachineStatus to this version.
func Convert_v1beta1_AzureMachineStatus_To_v1alpha3_AzureMachineStatus(in *v1beta1.AzureMachineStatus, out *AzureMachineStatus, s apiconversion.Scope) error {
	return autoConvert_v1beta1_AzureMachineStatus_To_v1alpha3_AzureMachineStatus(in, out, s)
}

// Convert_v1alpha3_OSDisk_To_v1beta1_OSDisk converts this OSDisk to the Hub version (v1beta1).
func Convert_v1alpha3_OSDisk_To_v1beta1_OSDisk(in *OSDisk, out *v1beta1.OSDisk, s apiconversion.Scope) error {
	out.OSType = in.OSType
	if in.DiskSizeGB != 0 {
		out.DiskSizeGB = &in.DiskSizeGB
	}
	out.DiffDiskSettings = (*v1beta1.DiffDiskSettings)(in.DiffDiskSettings)
	out.CachingType = in.CachingType
	out.ManagedDisk = &v1beta1.ManagedDiskParameters{}

	return Convert_v1alpha3_ManagedDisk_To_v1beta1_ManagedDiskParameters(&in.ManagedDisk, out.ManagedDisk, s)
}

// Convert_v1beta1_OSDisk_To_v1alpha3_OSDisk converts from the Hub version (v1beta1) of the AzureMachineStatus to this version.
func Convert_v1beta1_OSDisk_To_v1alpha3_OSDisk(in *v1beta1.OSDisk, out *OSDisk, s apiconversion.Scope) error {
	out.OSType = in.OSType
	if in.DiskSizeGB != nil {
		out.DiskSizeGB = *in.DiskSizeGB
	}
	out.DiffDiskSettings = (*DiffDiskSettings)(in.DiffDiskSettings)
	out.CachingType = in.CachingType

	if in.ManagedDisk != nil {
		out.ManagedDisk = ManagedDisk{}
		if err := Convert_v1beta1_ManagedDiskParameters_To_v1alpha3_ManagedDisk(in.ManagedDisk, &out.ManagedDisk, s); err != nil {
			return err
		}
	}

	return nil
}

// Convert_v1alpha3_ManagedDisk_To_v1beta1_ManagedDiskParameters converts this ManagedDisk to the Hub version (v1beta1).
func Convert_v1alpha3_ManagedDisk_To_v1beta1_ManagedDiskParameters(in *ManagedDisk, out *v1beta1.ManagedDiskParameters, s apiconversion.Scope) error {
	out.StorageAccountType = in.StorageAccountType
	out.DiskEncryptionSet = (*v1beta1.DiskEncryptionSetParameters)(in.DiskEncryptionSet)
	return nil
}

// Convert_v1beta1_ManagedDiskParameters_To_v1alpha3_ManagedDisk converts from the Hub version (v1beta1) of the ManagedDiskParameters to this version.
func Convert_v1beta1_ManagedDiskParameters_To_v1alpha3_ManagedDisk(in *v1beta1.ManagedDiskParameters, out *ManagedDisk, s apiconversion.Scope) error {
	out.StorageAccountType = in.StorageAccountType
	out.DiskEncryptionSet = (*DiskEncryptionSetParameters)(in.DiskEncryptionSet)
	return nil
}

func Convert_v1beta1_AzureMarketplaceImage_To_v1alpha3_AzureMarketplaceImage(in *v1beta1.AzureMarketplaceImage, out *AzureMarketplaceImage, s apiconversion.Scope) error {
	out.Offer = in.ImagePlan.Offer
	out.Publisher = in.ImagePlan.Publisher
	out.SKU = in.ImagePlan.SKU

	return autoConvert_v1beta1_AzureMarketplaceImage_To_v1alpha3_AzureMarketplaceImage(in, out, s)
}

func Convert_v1alpha3_AzureMarketplaceImage_To_v1beta1_AzureMarketplaceImage(in *AzureMarketplaceImage, out *v1beta1.AzureMarketplaceImage, s apiconversion.Scope) error {
	out.ImagePlan.Offer = in.Offer
	out.ImagePlan.Publisher = in.Publisher
	out.ImagePlan.SKU = in.SKU

	return autoConvert_v1alpha3_AzureMarketplaceImage_To_v1beta1_AzureMarketplaceImage(in, out, s)
}

func Convert_v1beta1_Image_To_v1alpha3_Image(in *v1beta1.Image, out *Image, s apiconversion.Scope) error {
	return autoConvert_v1beta1_Image_To_v1alpha3_Image(in, out, s)
}<|MERGE_RESOLUTION|>--- conflicted
+++ resolved
@@ -50,13 +50,13 @@
 		dst.Spec.Image.SharedGallery.SKU = restored.Spec.Image.SharedGallery.SKU
 	}
 
-<<<<<<< HEAD
+
 	if restored.Spec.NetworkInterfaces != nil {
 		dst.Spec.NetworkInterfaces = restored.Spec.NetworkInterfaces
-=======
+  }
+
 	if dst.Spec.Image != nil && restored.Spec.Image.ComputeGallery != nil {
 		dst.Spec.Image.ComputeGallery = restored.Spec.Image.ComputeGallery
->>>>>>> 70a94ecf
 	}
 
 	dst.Spec.SubnetName = restored.Spec.SubnetName
