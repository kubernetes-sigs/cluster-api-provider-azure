---
apiVersion: apiextensions.k8s.io/v1
kind: CustomResourceDefinition
metadata:
  annotations:
    controller-gen.kubebuilder.io/version: v0.8.0
  creationTimestamp: null
  name: azuremanagedmachinepools.infrastructure.cluster.x-k8s.io
spec:
  group: infrastructure.cluster.x-k8s.io
  names:
    categories:
    - cluster-api
    kind: AzureManagedMachinePool
    listKind: AzureManagedMachinePoolList
    plural: azuremanagedmachinepools
    shortNames:
    - ammp
    singular: azuremanagedmachinepool
  scope: Namespaced
  versions:
  - name: v1alpha3
    schema:
      openAPIV3Schema:
        description: AzureManagedMachinePool is the Schema for the azuremanagedmachinepools
          API.
        properties:
          apiVersion:
            description: 'APIVersion defines the versioned schema of this representation
              of an object. Servers should convert recognized schemas to the latest
              internal value, and may reject unrecognized values. More info: https://git.k8s.io/community/contributors/devel/sig-architecture/api-conventions.md#resources'
            type: string
          kind:
            description: 'Kind is a string value representing the REST resource this
              object represents. Servers may infer this from the endpoint the client
              submits requests to. Cannot be updated. In CamelCase. More info: https://git.k8s.io/community/contributors/devel/sig-architecture/api-conventions.md#types-kinds'
            type: string
          metadata:
            type: object
          spec:
            description: AzureManagedMachinePoolSpec defines the desired state of
              AzureManagedMachinePool.
            properties:
              additionalTags:
                additionalProperties:
                  type: string
                description: AdditionalTags is an optional set of tags to add to an
                  instance, in addition to the ones added by default by the Azure
                  provider. If both the AzureCluster and the AzureMachine specify
                  the same tag name with different values, the AzureMachine's value
                  takes precedence.
                type: object
              mode:
                description: 'Mode - represents mode of an agent pool. Possible values
                  include: System, User.'
                enum:
                - System
                - User
                type: string
              osDiskSizeGB:
                description: OSDiskSizeGB is the disk size for every machine in this
                  agent pool. If you specify 0, it will apply the default osDisk size
                  according to the vmSize specified.
                format: int32
                type: integer
              providerIDList:
                description: ProviderIDList is the unique identifier as specified
                  by the cloud provider.
                items:
                  type: string
                type: array
              sku:
                description: SKU is the size of the VMs in the node pool.
                type: string
            required:
            - mode
            - sku
            type: object
          status:
            description: AzureManagedMachinePoolStatus defines the observed state
              of AzureManagedMachinePool.
            properties:
              errorMessage:
                description: Any transient errors that occur during the reconciliation
                  of Machines can be added as events to the Machine object and/or
                  logged in the controller's output.
                type: string
              errorReason:
                description: Any transient errors that occur during the reconciliation
                  of Machines can be added as events to the Machine object and/or
                  logged in the controller's output.
                type: string
              ready:
                description: Ready is true when the provider resource is ready.
                type: boolean
              replicas:
                description: Replicas is the most recently observed number of replicas.
                format: int32
                type: integer
            type: object
        type: object
    served: true
    storage: false
    subresources:
      status: {}
  - name: v1alpha4
    schema:
      openAPIV3Schema:
        description: AzureManagedMachinePool is the Schema for the azuremanagedmachinepools
          API.
        properties:
          apiVersion:
            description: 'APIVersion defines the versioned schema of this representation
              of an object. Servers should convert recognized schemas to the latest
              internal value, and may reject unrecognized values. More info: https://git.k8s.io/community/contributors/devel/sig-architecture/api-conventions.md#resources'
            type: string
          kind:
            description: 'Kind is a string value representing the REST resource this
              object represents. Servers may infer this from the endpoint the client
              submits requests to. Cannot be updated. In CamelCase. More info: https://git.k8s.io/community/contributors/devel/sig-architecture/api-conventions.md#types-kinds'
            type: string
          metadata:
            type: object
          spec:
            description: AzureManagedMachinePoolSpec defines the desired state of
              AzureManagedMachinePool.
            properties:
              additionalTags:
                additionalProperties:
                  type: string
                description: AdditionalTags is an optional set of tags to add to an
                  instance, in addition to the ones added by default by the Azure
                  provider. If both the AzureCluster and the AzureMachine specify
                  the same tag name with different values, the AzureMachine's value
                  takes precedence.
                type: object
              availabilityZones:
                description: AvailabilityZones - Availability zones for nodes. Must
                  use VirtualMachineScaleSets AgentPoolType.
                items:
                  type: string
                type: array
              enableAutoScaling:
                description: EnableAutoScaling - Whether to enable auto-scaler
                type: boolean
              enableFIPS:
                description: EnableFIPS - Whether to use FIPS enabled OS
                type: boolean
              enableNodePublicIP:
                description: EnableNodePublicIP - Enable public IP for nodes
                type: boolean
              kubeletConfig:
                description: KubeletConfig - KubeletConfig specifies the configuration
                  of kubelet on agent nodes.
                properties:
                  allowedUnsafeSysctls:
                    description: AllowedUnsafeSysctls - Allowlist of unsafe sysctls
                      or unsafe sysctl patterns (ending in `*`).
                    items:
                      type: string
                    type: array
                  containerLogMaxFiles:
                    description: ContainerLogMaxFiles - The maximum number of container
                      log files that can be present for a container. The number must
                      be ≥ 2.
                    format: int32
                    type: integer
                  containerLogMaxSizeMB:
                    description: ContainerLogMaxSizeMB - The maximum size (e.g. 10Mi)
                      of container log file before it is rotated.
                    format: int32
                    type: integer
                  cpuCfsQuota:
                    description: CPUCfsQuota - Enable CPU CFS quota enforcement for
                      containers that specify CPU limits.
                    type: boolean
                  cpuCfsQuotaPeriod:
                    description: CPUCfsQuotaPeriod - Sets CPU CFS quota period value.
                    type: string
                  cpuManagerPolicy:
                    description: CPUManagerPolicy - CPU Manager policy to use.
                    enum:
                    - none
                    - static
                    type: string
                  failSwapOn:
                    description: FailSwapOn - If set to true it will make the Kubelet
                      fail to start if swap is enabled on the node.
                    type: boolean
                  imageGcHighThreshold:
                    description: ImageGcHighThreshold - The percent of disk usage
                      after which image garbage collection is always run.
                    format: int32
                    maximum: 100
                    minimum: 0
                    type: integer
                  imageGcLowThreshold:
                    description: ImageGcLowThreshold - The percent of disk usage before
                      which image garbage collection is never run.
                    format: int32
                    maximum: 100
                    minimum: 0
                    type: integer
                  podMaxPids:
                    description: PodMaxPids - The maximum number of processes per
                      pod.
                    format: int32
                    type: integer
                  topologyManagerPolicy:
                    description: TopologyManagerPolicy - Topology Manager policy to
                      use.
                    enum:
                    - none
                    - best-effort
                    - restricted
                    - single-numa-node
                    type: string
                type: object
              maxCount:
                description: MaxCount - Maximum number of nodes for auto-scaling
                format: int32
                type: integer
              maxPods:
                description: MaxPods - Maximum number of pods that can run on a node.
                format: int32
                type: integer
              minCount:
                description: MinCount - Minimum number of nodes for auto-scaling
                format: int32
                type: integer
              mode:
                description: 'Mode - represents mode of an agent pool. Possible values
                  include: System, User.'
                enum:
                - System
                - User
                type: string
              name:
                description: Name - name of the agent pool. If not specified, CAPZ
                  uses the name of the CR as the agent pool name.
                type: string
              nodeLabels:
                additionalProperties:
                  type: string
                description: NodeLabels - Agent pool node labels to be persisted across
                  all nodes in agent pool. Disable conversion gen as the upstream
                  version uses map[string]string
                type: object
              nodeTaints:
                description: NodeTaints - Taints added to new nodes during node pool
                  create and scale. For example, key=value:NoSchedule.
                items:
                  type: string
                type: array
              osDiskSizeGB:
                description: OSDiskSizeGB is the disk size for every machine in this
                  agent pool. If you specify 0, it will apply the default osDisk size
                  according to the vmSize specified.
                format: int32
                type: integer
              osDiskType:
                description: 'OsDiskType - OS disk type to be used for machines in
                  a given agent pool. Allowed values are ''Ephemeral'' and ''Managed''.
                  If unspecified, defaults to ''Ephemeral'' when the VM supports ephemeral
                  OS and has a cache disk larger than the requested OSDiskSizeGB.
                  Otherwise, defaults to ''Managed''. May not be changed after creation.
                  Possible values include: ''Managed'', ''Ephemeral'''
                enum:
                - Managed
                - Ephemeral
                type: string
              providerIDList:
                description: ProviderIDList is the unique identifier as specified
                  by the cloud provider.
                items:
                  type: string
                type: array
              scaleSetPriority:
                description: 'ScaleSetPriority - ScaleSetPriority to be used to specify
                  virtual machine scale set priority. Default to regular. Possible
                  values include: ''Spot'', ''Regular'''
                enum:
                - Regular
                - Spot
                type: string
              sku:
                description: SKU is the size of the VMs in the node pool.
                type: string
              vnetSubnetID:
                description: VnetSubnetID - VNet SubnetID specifies the VNet's subnet
                  identifier for nodes and maybe pods
                type: string
            required:
            - mode
            - sku
            type: object
          status:
            description: AzureManagedMachinePoolStatus defines the observed state
              of AzureManagedMachinePool.
            properties:
              errorMessage:
                description: Any transient errors that occur during the reconciliation
                  of Machines can be added as events to the Machine object and/or
                  logged in the controller's output.
                type: string
              errorReason:
                description: Any transient errors that occur during the reconciliation
                  of Machines can be added as events to the Machine object and/or
                  logged in the controller's output.
                type: string
              ready:
                description: Ready is true when the provider resource is ready.
                type: boolean
              replicas:
                description: Replicas is the most recently observed number of replicas.
                format: int32
                type: integer
            type: object
        type: object
    served: true
    storage: false
    subresources:
      status: {}
  - name: v1beta1
    schema:
      openAPIV3Schema:
        description: AzureManagedMachinePool is the Schema for the azuremanagedmachinepools
          API.
        properties:
          apiVersion:
            description: 'APIVersion defines the versioned schema of this representation
              of an object. Servers should convert recognized schemas to the latest
              internal value, and may reject unrecognized values. More info: https://git.k8s.io/community/contributors/devel/sig-architecture/api-conventions.md#resources'
            type: string
          kind:
            description: 'Kind is a string value representing the REST resource this
              object represents. Servers may infer this from the endpoint the client
              submits requests to. Cannot be updated. In CamelCase. More info: https://git.k8s.io/community/contributors/devel/sig-architecture/api-conventions.md#types-kinds'
            type: string
          metadata:
            type: object
          spec:
            description: AzureManagedMachinePoolSpec defines the desired state of
              AzureManagedMachinePool.
            properties:
              additionalTags:
                additionalProperties:
                  type: string
                description: AdditionalTags is an optional set of tags to add to an
                  instance, in addition to the ones added by default by the Azure
                  provider. If both the AzureCluster and the AzureMachine specify
                  the same tag name with different values, the AzureMachine's value
                  takes precedence.
                type: object
              availabilityZones:
                description: AvailabilityZones - Availability zones for nodes. Must
                  use VirtualMachineScaleSets AgentPoolType.
                items:
                  type: string
                type: array
<<<<<<< HEAD
=======
              enableEncryptionAtHost:
                description: "EnableEncryptionAtHost indicates whether host encryption
                  is enabled on the node pool. Immutable. See also [AKS doc]. \n [AKS
                  doc]: https://learn.microsoft.com/en-us/azure/aks/enable-host-encryption"
                type: boolean
>>>>>>> fef70df9
              enableFIPS:
                description: EnableFIPS - Whether to use FIPS enabled OS
                type: boolean
              enableNodePublicIP:
                description: EnableNodePublicIP - Enable public IP for nodes
                type: boolean
              enableUltraSSD:
                description: EnableUltraSSD enables the storage type UltraSSD_LRS
                  for the agent pool.
                type: boolean
              kubeletConfig:
                description: KubeletConfig - KubeletConfig specifies the configuration
                  of kubelet on agent nodes.
                properties:
                  allowedUnsafeSysctls:
                    description: AllowedUnsafeSysctls - Allowlist of unsafe sysctls
                      or unsafe sysctl patterns (ending in `*`).
                    items:
                      type: string
                    type: array
                  containerLogMaxFiles:
                    description: ContainerLogMaxFiles - The maximum number of container
                      log files that can be present for a container. The number must
                      be ≥ 2.
                    format: int32
                    type: integer
                  containerLogMaxSizeMB:
                    description: ContainerLogMaxSizeMB - The maximum size (e.g. 10Mi)
                      of container log file before it is rotated.
                    format: int32
                    type: integer
                  cpuCfsQuota:
                    description: CPUCfsQuota - Enable CPU CFS quota enforcement for
                      containers that specify CPU limits.
                    type: boolean
                  cpuCfsQuotaPeriod:
                    description: CPUCfsQuotaPeriod - Sets CPU CFS quota period value.
                    type: string
                  cpuManagerPolicy:
                    description: CPUManagerPolicy - CPU Manager policy to use.
                    enum:
                    - none
                    - static
                    type: string
                  failSwapOn:
                    description: FailSwapOn - If set to true it will make the Kubelet
                      fail to start if swap is enabled on the node.
                    type: boolean
                  imageGcHighThreshold:
                    description: ImageGcHighThreshold - The percent of disk usage
                      after which image garbage collection is always run.
                    format: int32
                    maximum: 100
                    minimum: 0
                    type: integer
                  imageGcLowThreshold:
                    description: ImageGcLowThreshold - The percent of disk usage before
                      which image garbage collection is never run.
                    format: int32
                    maximum: 100
                    minimum: 0
                    type: integer
                  podMaxPids:
                    description: PodMaxPids - The maximum number of processes per
                      pod.
                    format: int32
                    type: integer
                  topologyManagerPolicy:
                    description: TopologyManagerPolicy - Topology Manager policy to
                      use.
                    enum:
                    - none
                    - best-effort
                    - restricted
                    - single-numa-node
                    type: string
                type: object
              maxPods:
                description: MaxPods specifies the kubelet --max-pods configuration
                  for the node pool.
                format: int32
                type: integer
              mode:
                description: 'Mode - represents mode of an agent pool. Possible values
                  include: System, User.'
                enum:
                - System
                - User
                type: string
              name:
                description: Name - name of the agent pool. If not specified, CAPZ
                  uses the name of the CR as the agent pool name.
                type: string
              nodeLabels:
                additionalProperties:
                  type: string
                description: Node labels - labels for all of the nodes present in
                  node pool Disable conversion gen as the upstream version uses map[string]string
                type: object
              osDiskSizeGB:
                description: OSDiskSizeGB is the disk size for every machine in this
                  agent pool. If you specify 0, it will apply the default osDisk size
                  according to the vmSize specified.
                format: int32
                type: integer
              osDiskType:
                default: Managed
                description: OsDiskType specifies the OS disk type for each node in
                  the pool. Allowed values are 'Ephemeral' and 'Managed'.
                enum:
                - Ephemeral
                - Managed
                type: string
              providerIDList:
                description: ProviderIDList is the unique identifier as specified
                  by the cloud provider.
                items:
                  type: string
                type: array
              scaleSetPriority:
                description: 'ScaleSetPriority - ScaleSetPriority to be used to specify
                  virtual machine scale set priority. Default to regular. Possible
                  values include: ''Spot'', ''Regular'''
                enum:
                - Regular
                - Spot
                type: string
              scaling:
                description: Scaling specifies the autoscaling parameters for the
                  node pool.
                properties:
                  maxSize:
                    format: int32
                    type: integer
                  minSize:
                    format: int32
                    type: integer
                type: object
              sku:
                description: SKU is the size of the VMs in the node pool.
                type: string
              taints:
                description: Taints specifies the taints for nodes present in this
                  agent pool.
                items:
                  properties:
                    effect:
                      description: Effect specifies the effect for the taint
                      enum:
                      - NoSchedule
                      - NoExecute
                      - PreferNoSchedule
                      type: string
                    key:
                      description: Key is the key of the taint
                      type: string
                    value:
                      description: Value is the value of the taint
                      type: string
                  required:
                  - effect
                  - key
                  - value
                  type: object
                type: array
              vnetSubnetID:
                description: VnetSubnetID - VNet SubnetID specifies the VNet's subnet
                  identifier for nodes and maybe pods
                type: string
            required:
            - mode
            - sku
            type: object
          status:
            description: AzureManagedMachinePoolStatus defines the observed state
              of AzureManagedMachinePool.
            properties:
              conditions:
                description: Conditions defines current service state of the AzureManagedControlPlane.
                items:
                  description: Condition defines an observation of a Cluster API resource
                    operational state.
                  properties:
                    lastTransitionTime:
                      description: Last time the condition transitioned from one status
                        to another. This should be when the underlying condition changed.
                        If that is not known, then using the time when the API field
                        changed is acceptable.
                      format: date-time
                      type: string
                    message:
                      description: A human readable message indicating details about
                        the transition. This field may be empty.
                      type: string
                    reason:
                      description: The reason for the condition's last transition
                        in CamelCase. The specific API may choose whether or not this
                        field is considered a guaranteed API. This field may not be
                        empty.
                      type: string
                    severity:
                      description: Severity provides an explicit classification of
                        Reason code, so the users or machines can immediately understand
                        the current situation and act accordingly. The Severity field
                        MUST be set only when Status=False.
                      type: string
                    status:
                      description: Status of the condition, one of True, False, Unknown.
                      type: string
                    type:
                      description: Type of condition in CamelCase or in foo.example.com/CamelCase.
                        Many .condition.type values are consistent across resources
                        like Available, but because arbitrary conditions can be useful
                        (see .node.status.conditions), the ability to deconflict is
                        important.
                      type: string
                  required:
                  - lastTransitionTime
                  - status
                  - type
                  type: object
                type: array
              errorMessage:
                description: Any transient errors that occur during the reconciliation
                  of Machines can be added as events to the Machine object and/or
                  logged in the controller's output.
                type: string
              errorReason:
                description: Any transient errors that occur during the reconciliation
                  of Machines can be added as events to the Machine object and/or
                  logged in the controller's output.
                type: string
              longRunningOperationStates:
                description: LongRunningOperationStates saves the states for Azure
                  long-running operations so they can be continued on the next reconciliation
                  loop.
                items:
                  description: Future contains the data needed for an Azure long-running
                    operation to continue across reconcile loops.
                  properties:
                    data:
                      description: Data is the base64 url encoded json Azure AutoRest
                        Future.
                      type: string
                    name:
                      description: Name is the name of the Azure resource. Together
                        with the service name, this forms the unique identifier for
                        the future.
                      type: string
                    resourceGroup:
                      description: ResourceGroup is the Azure resource group for the
                        resource.
                      type: string
                    serviceName:
                      description: ServiceName is the name of the Azure service. Together
                        with the name of the resource, this forms the unique identifier
                        for the future.
                      type: string
                    type:
                      description: Type describes the type of future, such as update,
                        create, delete, etc.
                      type: string
                  required:
                  - data
                  - name
                  - serviceName
                  - type
                  type: object
                type: array
              ready:
                description: Ready is true when the provider resource is ready.
                type: boolean
              replicas:
                description: Replicas is the most recently observed number of replicas.
                format: int32
                type: integer
            type: object
        type: object
    served: true
    storage: true
    subresources:
      status: {}
status:
  acceptedNames:
    kind: ""
    plural: ""
  conditions: []
  storedVersions: []<|MERGE_RESOLUTION|>--- conflicted
+++ resolved
@@ -358,14 +358,11 @@
                 items:
                   type: string
                 type: array
-<<<<<<< HEAD
-=======
               enableEncryptionAtHost:
                 description: "EnableEncryptionAtHost indicates whether host encryption
                   is enabled on the node pool. Immutable. See also [AKS doc]. \n [AKS
                   doc]: https://learn.microsoft.com/en-us/azure/aks/enable-host-encryption"
                 type: boolean
->>>>>>> fef70df9
               enableFIPS:
                 description: EnableFIPS - Whether to use FIPS enabled OS
                 type: boolean
