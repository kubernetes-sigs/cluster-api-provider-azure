--- conflicted
+++ resolved
@@ -25,28 +25,6 @@
 // AgentPoolToManagedClusterAgentPoolProfile converts a AgentPoolSpec to an Azure SDK ManagedClusterAgentPoolProfile used in managedcluster reconcile.
 func AgentPoolToManagedClusterAgentPoolProfile(pool azure.AgentPoolSpec) containerservice.ManagedClusterAgentPoolProfile {
 	profile := containerservice.ManagedClusterAgentPoolProfile{
-<<<<<<< HEAD
-		Name:                &pool.Name,
-		VMSize:              &pool.SKU,
-		OsType:              containerservice.OSTypeLinux,
-		OsDiskSizeGB:        &pool.OSDiskSizeGB,
-		Count:               &pool.Replicas,
-		Type:                containerservice.AgentPoolTypeVirtualMachineScaleSets,
-		OrchestratorVersion: pool.Version,
-		VnetSubnetID:        &pool.VnetSubnetID,
-		Mode:                containerservice.AgentPoolMode(pool.Mode),
-		EnableAutoScaling:   pool.EnableAutoScaling,
-		MaxCount:            pool.MaxCount,
-		MinCount:            pool.MinCount,
-		NodeTaints:          &pool.NodeTaints,
-		AvailabilityZones:   &pool.AvailabilityZones,
-		MaxPods:             pool.MaxPods,
-		OsDiskType:          containerservice.OSDiskType(to.String(pool.OsDiskType)),
-		NodeLabels:          pool.NodeLabels,
-		EnableUltraSSD:      pool.EnableUltraSSD,
-		EnableFIPS:          pool.EnableFIPS,
-		EnableNodePublicIP:  pool.EnableNodePublicIP,
-=======
 		Name:                   &pool.Name,
 		VMSize:                 &pool.SKU,
 		OsType:                 containerservice.OSTypeLinux,
@@ -68,7 +46,6 @@
 		EnableFIPS:             pool.EnableFIPS,
 		EnableNodePublicIP:     pool.EnableNodePublicIP,
 		EnableEncryptionAtHost: pool.EnableEncryptionAtHost,
->>>>>>> fef70df9
 	}
 	if pool.ScaleSetPriority != nil {
 		profile.ScaleSetPriority = containerservice.ScaleSetPriority(*pool.ScaleSetPriority)
@@ -80,27 +57,6 @@
 func AgentPoolToContainerServiceAgentPool(pool azure.AgentPoolSpec) containerservice.AgentPool {
 	containerSvcAgentPool := containerservice.AgentPool{
 		ManagedClusterAgentPoolProfileProperties: &containerservice.ManagedClusterAgentPoolProfileProperties{
-<<<<<<< HEAD
-			VMSize:              &pool.SKU,
-			OsType:              containerservice.OSTypeLinux,
-			OsDiskSizeGB:        &pool.OSDiskSizeGB,
-			Count:               &pool.Replicas,
-			Type:                containerservice.AgentPoolTypeVirtualMachineScaleSets,
-			OrchestratorVersion: pool.Version,
-			VnetSubnetID:        &pool.VnetSubnetID,
-			Mode:                containerservice.AgentPoolMode(pool.Mode),
-			EnableAutoScaling:   pool.EnableAutoScaling,
-			MaxCount:            pool.MaxCount,
-			MinCount:            pool.MinCount,
-			NodeTaints:          &pool.NodeTaints,
-			AvailabilityZones:   &pool.AvailabilityZones,
-			MaxPods:             pool.MaxPods,
-			OsDiskType:          containerservice.OSDiskType(to.String(pool.OsDiskType)),
-			NodeLabels:          pool.NodeLabels,
-			EnableUltraSSD:      pool.EnableUltraSSD,
-			EnableFIPS:          pool.EnableFIPS,
-			EnableNodePublicIP:  pool.EnableNodePublicIP,
-=======
 			VMSize:                 &pool.SKU,
 			OsType:                 containerservice.OSTypeLinux,
 			OsDiskSizeGB:           &pool.OSDiskSizeGB,
@@ -121,7 +77,6 @@
 			EnableFIPS:             pool.EnableFIPS,
 			EnableEncryptionAtHost: pool.EnableEncryptionAtHost,
 			EnableNodePublicIP:     pool.EnableNodePublicIP,
->>>>>>> fef70df9
 		},
 	}
 	if pool.ScaleSetPriority != nil {
